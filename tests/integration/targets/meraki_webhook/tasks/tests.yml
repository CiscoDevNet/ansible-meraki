--- conflicted
+++ resolved
@@ -3,7 +3,6 @@
 
 # GNU General Public License v3.0+ (see COPYING or https://www.gnu.org/licenses/gpl-3.0.txt)
 ---
-<<<<<<< HEAD
 - name: Test Cases for meraki_webhook module
   block:
     - name: Test an API key is provided
@@ -18,371 +17,6 @@
         org_name: '{{ test_org_name }}'
         net_name: '{{ test_net_name }}'
         type: appliance
-
-    - name: Create webhook with check mode
-      cisco.meraki.meraki_webhook:
-        auth_key: '{{ auth_key }}'
-        state: present
-        org_name: '{{ test_org_name }}'
-        net_name: '{{ test_net_name }}'
-        name: Test_Hook
-        url: https://webhook.site/8eb5b76f-b167-4cb8-9fc4-42621b724244
-        shared_secret: shhhdonttellanyone
-      check_mode: true
-      register: create_one_check
-
-    - name: Create webhook with check mode - debug
-      ansible.builtin.debug:
-        var: create_one_check
-
-    - name: Create webhook with check mode - assert
-      ansible.builtin.assert:
-        that:
-          - create_one_check is changed
-          - create_one_check.data is defined
-
-    - name: Create webhook
-      cisco.meraki.meraki_webhook:
-        auth_key: '{{ auth_key }}'
-        state: present
-        org_name: '{{ test_org_name }}'
-        net_name: '{{ test_net_name }}'
-        name: Test_Hook
-        url: https://webhook.site/8eb5b76f-b167-4cb8-9fc4-42621b724244
-        shared_secret: shhhdonttellanyone
-      register: create_one
-
-    - name: Create webhook - debug
-      ansible.builtin.debug:
-        var: create_one
-
-    - name: Create webhook - assert
-      ansible.builtin.assert:
-        that:
-          - create_one is changed
-          - create_one.data is defined
-
-    - name: Set webhook_id for future use
-      ansible.builtin.set_fact:
-        webhook_id: '{{ create_one.data.id }}'
-
-    - name: Query one webhook
-      cisco.meraki.meraki_webhook:
-        auth_key: '{{ auth_key }}'
-        state: query
-        org_name: '{{ test_org_name }}'
-        net_name: '{{ test_net_name }}'
-        name: Test_Hook
-      register: query_one
-
-    - name: Query one webhook - debug
-      ansible.builtin.debug:
-        var: query_one
-
-    - name: Query one webhook - assert
-      ansible.builtin.assert:
-        that:
-          - query_one.data is defined
-
-    - name: Query one webhook with id
-      cisco.meraki.meraki_webhook:
-        auth_key: '{{ auth_key }}'
-        state: query
-        org_name: '{{ test_org_name }}'
-        net_name: '{{ test_net_name }}'
-        webhook_id: '{{ webhook_id }}'
-      register: query_one_id
-
-    - name: Query one webhook with id - debug
-      ansible.builtin.debug:
-        var: query_one_id
-
-    - name: Query one webhook with id - assert
-      ansible.builtin.assert:
-        that:
-          - query_one_id.data is defined
-
-    - name: Update webhook with check mode
-      cisco.meraki.meraki_webhook:
-        auth_key: '{{ auth_key }}'
-        state: present
-        org_name: '{{ test_org_name }}'
-        net_name: '{{ test_net_name }}'
-        name: Test_Hook
-        url: https://webhook.site/8eb5b76f-b167-4cb8-9fc4-42621b724244
-        shared_secret: shhhdonttellanyonehere
-      check_mode: true
-      register: update_check
-
-    - name: Update webhook with check mode - assert
-      ansible.builtin.assert:
-        that:
-          - update_check is changed
-          - update_check.data is defined
-
-    - name: Update webhook
-      cisco.meraki.meraki_webhook:
-        auth_key: '{{ auth_key }}'
-        state: present
-        org_name: '{{ test_org_name }}'
-        net_name: '{{ test_net_name }}'
-        name: Test_Hook
-        url: https://webhook.site/8eb5b76f-b167-4cb8-9fc4-42621b724244
-        shared_secret: shhhdonttellanyonehere
-      register: update
-
-    - name: Update webhook - debug
-      ansible.builtin.debug:
-        var: update
-
-    - name: Update webhook - assert
-      ansible.builtin.assert:
-        that:
-          - update is changed
-          - update.data is defined
-          - update.data.shared_secret is not defined
-
-    - name: Update webhook with idempotency with shared secret
-      cisco.meraki.meraki_webhook:
-        auth_key: '{{ auth_key }}'
-        state: present
-        org_name: '{{ test_org_name }}'
-        net_name: '{{ test_net_name }}'
-        name: Test_Hook
-        url: https://webhook.site/8eb5b76f-b167-4cb8-9fc4-42621b724244
-        shared_secret: shhhdonttellanyonehere
-      register: update_idempotent
-
-    - name: Update webhook with idempotency with shared secret - debug
-      ansible.builtin.debug:
-        var: update_idempotent
-
-    # response will always be "changed" since shared secret is not sent back in the response.
-    - name: Update webhook with idempotency with shared secret - assert
-      ansible.builtin.assert:
-        that:
-          - update_idempotent is changed
-          - update_idempotent.data is defined
-          - update_idempotent.data.shared_secret is not defined
-
-    - name: Update webhook with idempotency without shared secret
-      cisco.meraki.meraki_webhook:
-        auth_key: '{{ auth_key }}'
-        state: present
-        org_name: '{{ test_org_name }}'
-        net_name: '{{ test_net_name }}'
-        name: Test_Hook
-        url: https://webhook.site/8eb5b76f-b167-4cb8-9fc4-42621b724244
-      register: update_idempotent2
-
-    - name: Update webhook with idempotency without shared secret - debug
-      ansible.builtin.debug:
-        var: update_idempotent2
-
-    - name: Update webhook with idempotency without shared secret - assert
-      ansible.builtin.assert:
-        that:
-          - update_idempotent2 is not changed
-          - update_idempotent2.data is defined
-          - update_idempotent2.data.shared_secret is not defined
-
-    - name: Update webhook with id
-      cisco.meraki.meraki_webhook:
-        auth_key: '{{ auth_key }}'
-        state: present
-        org_name: '{{ test_org_name }}'
-        net_name: '{{ test_net_name }}'
-        webhook_id: '{{ webhook_id }}'
-        name: Test_Hook
-        url: https://webhook.site/8eb5b76f-b167-4cb8-9fc4-42621b724244
-        shared_secret: shhhdonttellanyonehereid
-      register: update_id
-    
-    - name: Update webhook with id - debug
-      ansible.builtin.debug:
-        var: update_id
-    
-    # response will always be "changed" since shared secret is not sent back in the response.
-    - name: Update webhook with id - assert
-      ansible.builtin.assert:
-        that:
-          - update_id is changed
-          - update_id.data is defined
-
-    - name: Create webhook payload template for a webhook
-      cisco.meraki.meraki_webhook_payload_template:
-        auth_key: '{{ auth_key }}'
-        org_name: '{{ test_org_name }}'
-        net_name: '{{ test_net_name }}'
-        state: present
-        name: TestPayloadTemplate
-        body: "a fake body"
-      register: payload_template
-
-    - name: Debug payload_template
-      ansible.builtin.debug:
-        var: payload_template
-
-    - name: Create webhook with a payload template
-      cisco.meraki.meraki_webhook:
-        auth_key: '{{ auth_key }}'
-        state: present
-        org_name: '{{ test_org_name }}'
-        net_name: '{{ test_net_name }}'
-        payload_template_name: TestPayloadTemplate
-        name: Test_Hook_with_template
-        url: https://webhook.site/8eb5b76f-b167
-        shared_secret: shhhdonttellanyone
-      register: webhook_with_template
-
-    - name: Create webhook with a payload template - debug
-      ansible.builtin.debug:
-        var: webhook_with_template
-
-    - name: Create webhook with a payload template - assert
-      ansible.builtin.assert:
-        that:
-          - webhook_with_template is changed
-          - webhook_with_template.data is defined
-          - webhook_with_template.data.payload_template.name == "TestPayloadTemplate"
-
-    - name: Delete webhook with payload template
-      cisco.meraki.meraki_webhook:
-        auth_key: '{{ auth_key }}'
-        state: absent
-        org_name: '{{ test_org_name }}'
-        net_name: '{{ test_net_name }}'
-        name: Test_Hook_with_template
-      register: delete_hook_with_template
-
-    - name: Delete webhook with payload template - debug
-      ansible.builtin.debug:
-        var: delete_hook_with_template
-
-    - name: Delete webhook with payload template - assert
-      ansible.builtin.assert:
-        that:
-          - delete_hook_with_template is changed
-
-    - name: Create test webhook
-      cisco.meraki.meraki_webhook:
-        auth_key: '{{ auth_key }}'
-        state: present
-        org_name: '{{ test_org_name }}'
-        net_name: '{{ test_net_name }}'
-        name: Test_Hook
-        test: test
-        url: https://webhook.site/8eb5b76f-b167-4cb8-9fc4-42621b724244
-      register: webhook_test
-
-    - name: Set test_id for future use
-      ansible.builtin.set_fact:
-        test_id: '{{ webhook_test.data.id }}'
-
-    - name: Create test webhook - debug
-      ansible.builtin.debug:
-        var: test_id
-
-    - name: Get webhook status
-      cisco.meraki.meraki_webhook:
-        auth_key: '{{ auth_key }}'
-        state: query
-        org_name: '{{ test_org_name }}'
-        net_name: '{{ test_net_name }}'
-        test_id: '{{ test_id }}'
-      register: webhook_test_status
-
-    - name: Get webhook status - debug
-      ansible.builtin.debug:
-        var: webhook_test_status
-
-    - name: Get webhook status - assert
-      ansible.builtin.assert:
-        that:
-          - webhook_test_status.data is defined
-
-    - name: Query all webhooks
-      cisco.meraki.meraki_webhook:
-        auth_key: '{{ auth_key }}'
-        state: query
-        org_name: '{{ test_org_name }}'
-        net_name: '{{ test_net_name }}'
-      register: query_all
-
-    - name: Query all webhooks - debug
-      ansible.builtin.debug:
-        var: query_all
-
-    - name: Delete webhook invalid webhook
-      cisco.meraki.meraki_webhook:
-        auth_key: '{{ auth_key }}'
-        state: absent
-        org_name: '{{ test_org_name }}'
-        net_name: '{{ test_net_name }}'
-        name: Test_Hook_Invalid
-      check_mode: true
-      register: delete_invalid
-      ignore_errors: true
-
-    - name: Delete webhook invalid webhook - debug
-      ansible.builtin.debug:
-        var: delete_invalid
-
-    - name: Delete webhook invalid webhook - assert
-      ansible.builtin.assert:
-        that:
-          - 'delete_invalid.msg == "There is no webhook with the name Test_Hook_Invalid"'
-
-    - name: Delete webhook in check mode
-      cisco.meraki.meraki_webhook:
-        auth_key: '{{ auth_key }}'
-        state: absent
-        org_name: '{{ test_org_name }}'
-        net_name: '{{ test_net_name }}'
-        name: Test_Hook
-      check_mode: true
-      register: delete_check
-
-    - name: Delete webhook in check mode - debug
-      ansible.builtin.debug:
-        var: delete_check
-
-    - name: Delete webhook in check mode - assert
-      ansible.builtin.assert:
-        that:
-          - delete_check is changed
-
-    - name: Delete webhook
-      cisco.meraki.meraki_webhook:
-        auth_key: '{{ auth_key }}'
-        state: absent
-        org_name: '{{ test_org_name }}'
-        net_name: '{{ test_net_name }}'
-        name: Test_Hook
-      register: delete
-
-    - name: Delete webhook - debug
-      ansible.builtin.debug:
-        var: delete
-
-    - name: Delete webhook - assert
-      ansible.builtin.assert:
-        that:
-          - delete is changed
-=======
-- block:
-  - name: Test an API key is provided
-    fail:
-      msg: Please define an API key
-    when: auth_key is not defined
-
-  - name: Create test network
-    meraki_network:
-      auth_key: '{{auth_key}}'
-      state: present
-      org_name: '{{test_org_name}}'
-      net_name: '{{test_net_name}}'
-      type: appliance
 
   - name: Query for any webhooks expecting None
     meraki_webhook:
@@ -412,35 +46,40 @@
     check_mode: yes
     register: create_one_check
 
-  - debug:
-      var: create_one_check
-
-  - assert:
-      that:
-        - create_one_check is changed
-        - create_one_check.data is defined
-
-  - name: Create webhook
-    meraki_webhook:
-      auth_key: '{{auth_key}}'
-      state: present
-      org_name: '{{test_org_name}}'
-      net_name: '{{test_net_name}}'
-      name: Test_Hook
-      url: https://webhook.site/8eb5b76f-b167-4cb8-9fc4-42621b724244
-      shared_secret: shhhdonttellanyone
-    register: create_one
-
-  - debug:
-      var: create_one
-
-  - assert:
-      that:
-        - create_one is changed
-        - create_one.data is defined
-
-  - set_fact:
-      webhook_id: '{{create_one.data.id}}'
+    - name: Create webhook with check mode - debug
+      ansible.builtin.debug:
+        var: create_one_check
+
+    - name: Create webhook with check mode - assert
+      ansible.builtin.assert:
+        that:
+          - create_one_check is changed
+          - create_one_check.data is defined
+
+    - name: Create webhook
+      cisco.meraki.meraki_webhook:
+        auth_key: '{{ auth_key }}'
+        state: present
+        org_name: '{{ test_org_name }}'
+        net_name: '{{ test_net_name }}'
+        name: Test_Hook
+        url: https://webhook.site/8eb5b76f-b167-4cb8-9fc4-42621b724244
+        shared_secret: shhhdonttellanyone
+      register: create_one
+
+    - name: Create webhook - debug
+      ansible.builtin.debug:
+        var: create_one
+
+    - name: Create webhook - assert
+      ansible.builtin.assert:
+        that:
+          - create_one is changed
+          - create_one.data is defined
+
+    - name: Set webhook_id for future use
+      ansible.builtin.set_fact:
+        webhook_id: '{{ create_one.data.id }}'
 
   - name: Query all webhooks expecting 1
     meraki_webhook:
@@ -468,252 +107,300 @@
       name: Test_Hook
     register: query_one
 
-  - debug:
-      var: query_one
-
-  - assert:
-      that:
-        - query_one.data is defined
-
-  - name: Query one webhook with id
-    meraki_webhook:
-      auth_key: '{{auth_key}}'
-      state: query
-      org_name: '{{test_org_name}}'
-      net_name: '{{test_net_name}}'
-      webhook_id: '{{webhook_id}}'
-    register: query_one_id
-
-  - debug:
-      var: query_one_id
-
-  - assert:
-      that:
-        - query_one_id.data is defined
-
-  - name: Update webhook with check mode
-    meraki_webhook:
-      auth_key: '{{auth_key}}'
-      state: present
-      org_name: '{{test_org_name}}'
-      net_name: '{{test_net_name}}'
-      name: Test_Hook
-      url: https://webhook.site/8eb5b76f-b167-4cb8-9fc4-42621b724244
-      shared_secret: shhhdonttellanyonehere
-    check_mode: yes
-    register: update_check
-
-  - assert:
-      that:
-        - update_check is changed
-        - update_check.data is defined
-
-  # - name: Update webhook
-  #   meraki_webhook:
-  #     auth_key: '{{auth_key}}'
-  #     state: present
-  #     org_name: '{{test_org_name}}'
-  #     net_name: '{{test_net_name}}'
-  #     name: Test_Hook
-  #     url: https://webhook.site/8eb5b76f-b167-4cb8-9fc4-42621b724244
-  #     shared_secret: shhhdonttellanyonehere
-  #   register: update
-  #
-  # - debug:
-  #     var: update
-  #
-  # - assert:
-  #     that:
-  #       - update is changed
-  #       - update.data is defined
-  #       - update.diff.before.shared_secret == 'VALUE_SPECIFIED_IN_NO_LOG_PARAMETER'
-  #
-  # - name: Update webhook with idempotency
-  #   meraki_webhook:
-  #     auth_key: '{{auth_key}}'
-  #     state: present
-  #     org_name: '{{test_org_name}}'
-  #     net_name: '{{test_net_name}}'
-  #     name: Test_Hook
-  #     url: https://webhook.site/8eb5b76f-b167-4cb8-9fc4-42621b724244
-  #     shared_secret: shhhdonttellanyonehere
-  #   register: update_idempotent
-  #
-  # - debug:
-  #     var: update_idempotent
-  #
-  # - assert:
-  #     that:
-  #       - update_idempotent is not changed
-  #       - update_idempotent.data is defined
-  #
-  # - name: Update webhook with id
-  #   meraki_webhook:
-  #     auth_key: '{{auth_key}}'
-  #     state: present
-  #     org_name: '{{test_org_name}}'
-  #     net_name: '{{test_net_name}}'
-  #     webhook_id: '{{webhook_id}}'
-  #     name: Test_Hook
-  #     url: https://webhook.site/8eb5b76f-b167-4cb8-9fc4-42621b724244
-  #     shared_secret: shhhdonttellanyonehereid
-  #   register: update_id
-  #
-  # - debug:
-  #     var: update_id
-  #
-  # - assert:
-  #     that:
-  #       - update_id is changed
-  #       - update_id.data is defined
-  #
-
-  - name: Create webhook payload template for a webhook
-    cisco.meraki.meraki_webhook_payload_template:
-      auth_key: '{{auth_key}}'
-      org_name: '{{test_org_name}}'
-      net_name: '{{test_net_name}}'
-      state: present
-      name: TestPayloadTemplate
-      body: "a fake body"
-    register: payload_template
-
-  - name: Debug payload_template
-    ansible.builtin.debug:
-      var: payload_template
-
-  - name: Create webhook with a payload template
-    meraki_webhook:
-      auth_key: '{{auth_key}}'
-      state: present
-      org_name: '{{test_org_name}}'
-      net_name: '{{test_net_name}}'
-      payload_template_name: TestPayloadTemplate
-      name: Test_Hook_with_template
-      url: https://webhook.site/8eb5b76f-b167
-      shared_secret: shhhdonttellanyone
-    register: webhook_with_template
-
-  - debug:
-      var: webhook_with_template
-
-  - assert:
-      that:
-        - webhook_with_template is changed
-        - webhook_with_template.data is defined
-        - webhook_with_template.data.payload_template.name == "TestPayloadTemplate"
-
-  - name: Delete webhook with payload template
-    meraki_webhook:
-      auth_key: '{{auth_key}}'
-      state: absent
-      org_name: '{{test_org_name}}'
-      net_name: '{{test_net_name}}'
-      name: Test_Hook_with_template
-    register: delete_hook_with_template
-
-  - debug:
-      var: delete_hook_with_template
-
-  - assert:
-      that:
-        - delete_hook_with_template is changed
-
-  - name: Create test webhook
-    meraki_webhook:
-      auth_key: '{{auth_key}}'
-      state: present
-      org_name: '{{test_org_name}}'
-      net_name: '{{test_net_name}}'
-      name: Test_Hook
-      test: test
-      url: https://webhook.site/8eb5b76f-b167-4cb8-9fc4-42621b724244
-    register: webhook_test
-
-  - set_fact:
-      test_id: '{{webhook_test.data.id}}'
-
-  - debug:
-      var: test_id
-
-  - name: Get webhook status
-    meraki_webhook:
-      auth_key: '{{auth_key}}'
-      state: query
-      org_name: '{{test_org_name}}'
-      net_name: '{{test_net_name}}'
-      test_id: '{{test_id}}'
-    register: webhook_test_status
-
-  - debug:
-      var: webhook_test_status
-
-  - assert:
-      that:
-        - webhook_test_status.data is defined
-
-  - name: Query all webhooks
-    meraki_webhook:
-      auth_key: '{{auth_key}}'
-      state: query
-      org_name: '{{test_org_name}}'
-      net_name: '{{test_net_name}}'
-    register: query_all
-
-  - debug:
-      var: query_all
-
-  - name: Delete webhook invalid webhook
-    meraki_webhook:
-      auth_key: '{{auth_key}}'
-      state: absent
-      org_name: '{{test_org_name}}'
-      net_name: '{{test_net_name}}'
-      name: Test_Hook_Invalid
-    check_mode: yes
-    register: delete_invalid
-    ignore_errors: yes
-
-  - debug:
-      var: delete_invalid
-
-  - assert:
-      that:
-        - 'delete_invalid.msg == "There is no webhook with the name Test_Hook_Invalid"'
-
-  - name: Delete webhook in check mode
-    meraki_webhook:
-      auth_key: '{{auth_key}}'
-      state: absent
-      org_name: '{{test_org_name}}'
-      net_name: '{{test_net_name}}'
-      name: Test_Hook
-    check_mode: yes
-    register: delete_check
-
-  - debug:
-      var: delete_check
-
-  - assert:
-      that:
-        - delete_check is changed
-
-  - name: Delete webhook
-    meraki_webhook:
-      auth_key: '{{auth_key}}'
-      state: absent
-      org_name: '{{test_org_name}}'
-      net_name: '{{test_net_name}}'
-      name: Test_Hook
-    register: delete
-
-  - debug:
-      var: delete
-
-  - assert:
-      that:
-        - delete is changed
->>>>>>> 36ad1452
+    - name: Query one webhook - debug
+      ansible.builtin.debug:
+        var: query_one
+
+    - name: Query one webhook - assert
+      ansible.builtin.assert:
+        that:
+          - query_one.data is defined
+
+    - name: Query one webhook with id
+      cisco.meraki.meraki_webhook:
+        auth_key: '{{ auth_key }}'
+        state: query
+        org_name: '{{ test_org_name }}'
+        net_name: '{{ test_net_name }}'
+        webhook_id: '{{ webhook_id }}'
+      register: query_one_id
+
+    - name: Query one webhook with id - debug
+      ansible.builtin.debug:
+        var: query_one_id
+
+    - name: Query one webhook with id - assert
+      ansible.builtin.assert:
+        that:
+          - query_one_id.data is defined
+
+    - name: Update webhook with check mode
+      cisco.meraki.meraki_webhook:
+        auth_key: '{{ auth_key }}'
+        state: present
+        org_name: '{{ test_org_name }}'
+        net_name: '{{ test_net_name }}'
+        name: Test_Hook
+        url: https://webhook.site/8eb5b76f-b167-4cb8-9fc4-42621b724244
+        shared_secret: shhhdonttellanyonehere
+      check_mode: true
+      register: update_check
+
+    - name: Update webhook with check mode - assert
+      ansible.builtin.assert:
+        that:
+          - update_check is changed
+          - update_check.data is defined
+
+    - name: Update webhook
+      cisco.meraki.meraki_webhook:
+        auth_key: '{{ auth_key }}'
+        state: present
+        org_name: '{{ test_org_name }}'
+        net_name: '{{ test_net_name }}'
+        name: Test_Hook
+        url: https://webhook.site/8eb5b76f-b167-4cb8-9fc4-42621b724244
+        shared_secret: shhhdonttellanyonehere
+      register: update
+
+    - name: Update webhook - debug
+      ansible.builtin.debug:
+        var: update
+
+    - name: Update webhook - assert
+      ansible.builtin.assert:
+        that:
+          - update is changed
+          - update.data is defined
+          - update.data.shared_secret is not defined
+
+    - name: Update webhook with idempotency with shared secret
+      cisco.meraki.meraki_webhook:
+        auth_key: '{{ auth_key }}'
+        state: present
+        org_name: '{{ test_org_name }}'
+        net_name: '{{ test_net_name }}'
+        name: Test_Hook
+        url: https://webhook.site/8eb5b76f-b167-4cb8-9fc4-42621b724244
+        shared_secret: shhhdonttellanyonehere
+      register: update_idempotent
+
+    - name: Update webhook with idempotency with shared secret - debug
+      ansible.builtin.debug:
+        var: update_idempotent
+
+    # response will always be "changed" since shared secret is not sent back in the response.
+    - name: Update webhook with idempotency with shared secret - assert
+      ansible.builtin.assert:
+        that:
+          - update_idempotent is changed
+          - update_idempotent.data is defined
+          - update_idempotent.data.shared_secret is not defined
+
+    - name: Update webhook with idempotency without shared secret
+      cisco.meraki.meraki_webhook:
+        auth_key: '{{ auth_key }}'
+        state: present
+        org_name: '{{ test_org_name }}'
+        net_name: '{{ test_net_name }}'
+        name: Test_Hook
+        url: https://webhook.site/8eb5b76f-b167-4cb8-9fc4-42621b724244
+      register: update_idempotent2
+
+    - name: Update webhook with idempotency without shared secret - debug
+      ansible.builtin.debug:
+        var: update_idempotent2
+
+    - name: Update webhook with idempotency without shared secret - assert
+      ansible.builtin.assert:
+        that:
+          - update_idempotent2 is not changed
+          - update_idempotent2.data is defined
+          - update_idempotent2.data.shared_secret is not defined
+
+    - name: Update webhook with id
+      cisco.meraki.meraki_webhook:
+        auth_key: '{{ auth_key }}'
+        state: present
+        org_name: '{{ test_org_name }}'
+        net_name: '{{ test_net_name }}'
+        webhook_id: '{{ webhook_id }}'
+        name: Test_Hook
+        url: https://webhook.site/8eb5b76f-b167-4cb8-9fc4-42621b724244
+        shared_secret: shhhdonttellanyonehereid
+      register: update_id
+    
+    - name: Update webhook with id - debug
+      ansible.builtin.debug:
+        var: update_id
+    
+    # response will always be "changed" since shared secret is not sent back in the response.
+    - name: Update webhook with id - assert
+      ansible.builtin.assert:
+        that:
+          - update_id is changed
+          - update_id.data is defined
+
+    - name: Create webhook payload template for a webhook
+      cisco.meraki.meraki_webhook_payload_template:
+        auth_key: '{{ auth_key }}'
+        org_name: '{{ test_org_name }}'
+        net_name: '{{ test_net_name }}'
+        state: present
+        name: TestPayloadTemplate
+        body: "a fake body"
+      register: payload_template
+
+    - name: Debug payload_template
+      ansible.builtin.debug:
+        var: payload_template
+
+    - name: Create webhook with a payload template
+      cisco.meraki.meraki_webhook:
+        auth_key: '{{ auth_key }}'
+        state: present
+        org_name: '{{ test_org_name }}'
+        net_name: '{{ test_net_name }}'
+        payload_template_name: TestPayloadTemplate
+        name: Test_Hook_with_template
+        url: https://webhook.site/8eb5b76f-b167
+        shared_secret: shhhdonttellanyone
+      register: webhook_with_template
+
+    - name: Create webhook with a payload template - debug
+      ansible.builtin.debug:
+        var: webhook_with_template
+
+    - name: Create webhook with a payload template - assert
+      ansible.builtin.assert:
+        that:
+          - webhook_with_template is changed
+          - webhook_with_template.data is defined
+          - webhook_with_template.data.payload_template.name == "TestPayloadTemplate"
+
+    - name: Delete webhook with payload template
+      cisco.meraki.meraki_webhook:
+        auth_key: '{{ auth_key }}'
+        state: absent
+        org_name: '{{ test_org_name }}'
+        net_name: '{{ test_net_name }}'
+        name: Test_Hook_with_template
+      register: delete_hook_with_template
+
+    - name: Delete webhook with payload template - debug
+      ansible.builtin.debug:
+        var: delete_hook_with_template
+
+    - name: Delete webhook with payload template - assert
+      ansible.builtin.assert:
+        that:
+          - delete_hook_with_template is changed
+
+    - name: Create test webhook
+      cisco.meraki.meraki_webhook:
+        auth_key: '{{ auth_key }}'
+        state: present
+        org_name: '{{ test_org_name }}'
+        net_name: '{{ test_net_name }}'
+        name: Test_Hook
+        test: test
+        url: https://webhook.site/8eb5b76f-b167-4cb8-9fc4-42621b724244
+      register: webhook_test
+
+    - name: Set test_id for future use
+      ansible.builtin.set_fact:
+        test_id: '{{ webhook_test.data.id }}'
+
+    - name: Create test webhook - debug
+      ansible.builtin.debug:
+        var: test_id
+
+    - name: Get webhook status
+      cisco.meraki.meraki_webhook:
+        auth_key: '{{ auth_key }}'
+        state: query
+        org_name: '{{ test_org_name }}'
+        net_name: '{{ test_net_name }}'
+        test_id: '{{ test_id }}'
+      register: webhook_test_status
+
+    - name: Get webhook status - debug
+      ansible.builtin.debug:
+        var: webhook_test_status
+
+    - name: Get webhook status - assert
+      ansible.builtin.assert:
+        that:
+          - webhook_test_status.data is defined
+
+    - name: Query all webhooks
+      cisco.meraki.meraki_webhook:
+        auth_key: '{{ auth_key }}'
+        state: query
+        org_name: '{{ test_org_name }}'
+        net_name: '{{ test_net_name }}'
+      register: query_all
+
+    - name: Query all webhooks - debug
+      ansible.builtin.debug:
+        var: query_all
+
+    - name: Delete webhook invalid webhook
+      cisco.meraki.meraki_webhook:
+        auth_key: '{{ auth_key }}'
+        state: absent
+        org_name: '{{ test_org_name }}'
+        net_name: '{{ test_net_name }}'
+        name: Test_Hook_Invalid
+      check_mode: true
+      register: delete_invalid
+      ignore_errors: true
+
+    - name: Delete webhook invalid webhook - debug
+      ansible.builtin.debug:
+        var: delete_invalid
+
+    - name: Delete webhook invalid webhook - assert
+      ansible.builtin.assert:
+        that:
+          - 'delete_invalid.msg == "There is no webhook with the name Test_Hook_Invalid"'
+
+    - name: Delete webhook in check mode
+      cisco.meraki.meraki_webhook:
+        auth_key: '{{ auth_key }}'
+        state: absent
+        org_name: '{{ test_org_name }}'
+        net_name: '{{ test_net_name }}'
+        name: Test_Hook
+      check_mode: true
+      register: delete_check
+
+    - name: Delete webhook in check mode - debug
+      ansible.builtin.debug:
+        var: delete_check
+
+    - name: Delete webhook in check mode - assert
+      ansible.builtin.assert:
+        that:
+          - delete_check is changed
+
+    - name: Delete webhook
+      cisco.meraki.meraki_webhook:
+        auth_key: '{{ auth_key }}'
+        state: absent
+        org_name: '{{ test_org_name }}'
+        net_name: '{{ test_net_name }}'
+        name: Test_Hook
+      register: delete
+
+    - name: Delete webhook - debug
+      ansible.builtin.debug:
+        var: delete
+
+    - name: Delete webhook - assert
+      ansible.builtin.assert:
+        that:
+          - delete is changed
 
   #############################################################################
   # Tear down starts here
