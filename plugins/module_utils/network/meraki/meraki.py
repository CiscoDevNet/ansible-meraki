--- conflicted
+++ resolved
@@ -495,19 +495,11 @@
             except json.decoder.JSONDecodeError:
                 return {}
             except AttributeError:
-<<<<<<< HEAD
                 if self.retry == 5:
                     self.fail_json(msg='Request failed 5 times. Exiting.')
                 self.module.warn("Error. Retrying {self.retry}/5.")
                 self.retry += 1
                 resp, info = self._execute_request(path, method=method, payload=payload, params=params)
-=======
-                self.fail_json(msg="Failure occurred",
-                               response=self.response,
-                               status=self.status,
-                               body=self.body
-                               )
->>>>>>> dca49af9
 
     def exit_json(self, **kwargs):
         """Custom written method to exit from module."""
