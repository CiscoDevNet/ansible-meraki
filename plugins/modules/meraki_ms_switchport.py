--- conflicted
+++ resolved
@@ -112,30 +112,6 @@
     sticky_mac_policy:
         description:
         - MAC addresses list that are white listed(allowed) on a port.
-<<<<<<< HEAD
-        - Only applicable to access port type.
-        - Only applicable to access_policy_type "Sticky MAC whitelist".
-        type: dict
-        suboptions:
-            limit:
-                description:
-                - The number of MAC addresses allowed in the sticky port allow list.
-                - Requires a value, and value must be equal or greater to list size of sticky_mac_allow_list.
-                type: int
-            state:
-                description:
-                - The state the configuration should be left in.
-                - Merged, MAC addresses provided with what exist in current allow list.
-                - Replaced, update MAC addresses to only the MAC addresses provided.
-                - Deleted, Remove the MAC addresses provided from the current allow list.
-                type: str
-                choices: [merged, replaced, deleted]
-                default: replaced
-            macs:
-                description:
-                - List of MAC addresses to update with based on state option.
-                type: list
-=======
         - Only applicable to access port type. 
         - Only applicable to access_policy_type "MAC whitelist". 
         type: dict
@@ -180,7 +156,6 @@
         - Only applicable to access_policy_type "Sticky MAC whitelist".
         - Requires a value, and value must be equal or greater to list size of sticky_mac_allow_list.
         type: int
->>>>>>> e7f1706b
 author:
 - Kevin Breit (@kbreit)
 extends_documentation_fragment: cisco.meraki.meraki
@@ -390,13 +365,8 @@
     # define the available arguments/parameters that a user can pass to
     # the module
     argument_spec = meraki_argument_spec()
-<<<<<<< HEAD
-    sticky_policy_arg_spec = dict(limit=dict(type='int'),
-                         macs=dict(type='list'),
-=======
 
     policy_data_arg_spec = dict(macs=dict(type='list'),
->>>>>>> e7f1706b
                          state=dict(type='str', choices=['merged', 'replaced', 'deleted'], default='replaced'),
                          )
 
@@ -419,13 +389,9 @@
                          link_negotiation=dict(type='str',
                                                choices=['Auto negotiate', '100Megabit (auto)', '100 Megabit full duplex (forced)'],
                                                default='Auto negotiate'),
-<<<<<<< HEAD
-                         sticky_mac_policy=dict(type='dict', default=None, options=sticky_policy_arg_spec),
-=======
                          mac_allow_list=dict(type='dict', options=policy_data_arg_spec),
                          sticky_mac_allow_list=dict(type='dict', options=policy_data_arg_spec),
                          sticky_mac_allow_list_limit=dict(type='int'),
->>>>>>> e7f1706b
                          )
 
     # the AnsibleModule object will be our abstraction working with Ansible
@@ -485,39 +451,12 @@
         if meraki.params['type'] == 'access':
             if not meraki.params['vlan']:  # VLAN needs to be specified in access ports, but can't default to it
                 payload['vlan'] = 1
-<<<<<<< HEAD
-            if meraki.params.get('sticky_mac_policy'):
-                if meraki.params['sticky_mac_policy'].get('macs') or meraki.params['sticky_mac_policy'].get('limit'):
-                    if meraki.params['sticky_mac_policy'].get('macs') and meraki.params['sticky_mac_policy'].get('limit'):
-                        if len(meraki.params['sticky_mac_policy']['macs']) > meraki.params['sticky_mac_policy']['limit']:
-                            # Need to exit allow_list must be greater than or equal to list_limit.
-                            meraki.fail_json(msg='Stick MAC Allow List Limit must be equal to or greater than length of Sticky MAC Allow List.')
-                    else:
-                        # Need to exit sticky_mac_allow_list requires a limit.
-                        meraki.fail_json(msg='Stick MAC Allow List requires a limit be specified. Please use sticky_mac_allow_list_limit.')
-=======
->>>>>>> e7f1706b
 
         proposed = payload.copy()
         query_path = meraki.construct_path('get_one', custom={'serial': meraki.params['serial'],
                                                               'number': meraki.params['number'],
                                                               })
         original = meraki.request(query_path, method='GET')
-<<<<<<< HEAD
-        # Update Sticky Access Policy MAC addresses based on state.
-        # {"accessPolicyType": "Sticky MAC allow list", "allowedVlans": "all", "enabled": true, "isolationEnabled": false, "linkNegotiation": "Auto negotiate", "name": null, "poeEnabled": true, "portId": "5", "portScheduleId": null, "rstpEnabled": true, "stickyMacAllowList": ["11:aa:bb:bb:cc:cc", "22:bb:dd:dd:aa:aa", "22:bb:dd:dd:aa:aa"], "stickyMacAllowListLimit": 4, "stpGuard": "disabled", "tags": [], "type": "access", "udld": "Alert only", "vlan": 1, "voiceVlan": null}
-        # TODO: the limit might not be provided need to verify the original vs the new list length.
-        if meraki.params.get('sticky_mac_policy'):
-            if meraki.params['sticky_mac_policy']['state'] == "merged":
-                pass
-            elif meraki.params['sticky_mac_policy']['state'] == "deleted":
-                pass
-            else:
-                payload['stickyMacAllowListLimit'] = meraki.params['sticky_mac_policy']['limit']
-                payload['stickyMacAllowList'] = meraki.params['sticky_mac_policy']['macs']
-        meraki.fail_json(msg='original_data', original=original)
-
-=======
         if meraki.params.get('mac_allow_list'):
             macs = get_mac_list(original['macAllowList'], meraki.params["mac_allow_list"]["macs"], meraki.params["mac_allow_list"]["state"])
             proposed['macAllowList'] = macs
@@ -531,7 +470,6 @@
                     meraki.fail_json(msg='Stick MAC Allow List Limit must be equal to or greater than length of Sticky MAC Allow List.')
             proposed['stickyMacAllowList'] = macs
             proposed['sticky_mac_allow_list_limit'] = meraki.params["sticky_mac_allow_list_limit"]
->>>>>>> e7f1706b
         if meraki.params['type'] == 'trunk':
             proposed['voiceVlan'] = original['voiceVlan']  # API shouldn't include voice VLAN on a trunk port
         # meraki.fail_json(msg='Compare', original=original, payload=payload)
