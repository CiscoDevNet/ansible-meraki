--- conflicted
+++ resolved
@@ -1,23 +1,13 @@
 # Changelog
 
-<<<<<<< HEAD
 ## v1.0.0
 
 ### Enhancements
+* Add template for inventory.networking file
 * meraki_ssid - Add support for check mode
 
-## v0.1.2
-=======
-### v1.0.0
-
-## New Modules
+### New Modules
 * meraki_intrusion_prevention
-
-### v0.1.2
->>>>>>> 8737a3b1
-
-## Enhancements
-* Add template for inventory.networking file
 
 ## v0.1.1
 
