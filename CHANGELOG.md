# Changelog

## v1.0.0
<<<<<<< HEAD

## Enhancements
- meraki_switchport - Add support for check mode

### v0.1.2
=======
>>>>>>> bbce9eec

### Enhancements
* Add template for inventory.networking file
* meraki_ssid - Add support for check mode

### New Modules
* meraki_intrusion_prevention

## v0.1.1

### Bugfixes
** Fix some sanity errors

## v0.1.0

### Enhancements
* diff generation now uses a centralized method instead of per module code

### Bugfixes
* diff now returns as snakecase instead of camelcase
* Modules which don't support check mode will now error if check mode is requested


## v0.0.1

### New Modules
* meraki_switch_storm_control

### Documentation
* Improve type documentation for module parameters
* Improve HTTP error reporting for 400 errors

### Bugfixes
* meraki_ssid - Properly formats the walled garden payload to Meraki
* Fix most linting errors (issue #13)
* Restructure tests directory
* Fix comparison check to not crash when comparing a dict to a non-dict (issue #6)
* Enable integration tests within collection
* Fix linting errors
* Fix crash when unbinding a template in check mode with net_id (issue #19)
* meraki_firewalled_services recognizes net_id
* Content filtering integration test deletes network after completion

## v0.0.0
* Initial commit of collection into Ansible Galaxy<|MERGE_RESOLUTION|>--- conflicted
+++ resolved
@@ -1,18 +1,11 @@
 # Changelog
 
 ## v1.0.0
-<<<<<<< HEAD
-
-## Enhancements
-- meraki_switchport - Add support for check mode
-
-### v0.1.2
-=======
->>>>>>> bbce9eec
 
 ### Enhancements
 * Add template for inventory.networking file
 * meraki_ssid - Add support for check mode
+* meraki_switchport - Add support for check mode
 
 ### New Modules
 * meraki_intrusion_prevention
